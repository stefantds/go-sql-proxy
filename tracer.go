--- conflicted
+++ resolved
@@ -4,11 +4,8 @@
 	"database/sql"
 	"database/sql/driver"
 	"fmt"
-<<<<<<< HEAD
 	"log"
-=======
 	"runtime"
->>>>>>> 6c4a08d9
 	"strings"
 	"time"
 )
@@ -16,7 +13,7 @@
 type logger struct{}
 
 func (_ logger) Output(calldepth int, s string) error {
-	log.Output(calldepth, s)
+	return log.Output(calldepth, s)
 }
 
 // Outputter is what is used by the tracing proxy created via `NewTraceProxy`.
@@ -27,35 +24,39 @@
 }
 
 type Filter interface {
-	DoOutput(file string) bool
+	DoOutput(packageName string) bool
 }
 
-type defaultFilter struct{}
+type PackageFilter map[string]struct{}
 
-func (_ defaultFilter) DoOutput(file string) bool {
-	// skip database/sql
-	switch {
-	case strings.HasPrefix(file, "database/sql/"):
-	case strings.HasPrefix(file, "github.com/shogo82148/txmanager/"):
-	default:
-		return true
-	}
-	return false
+func (f PackageFilter) DoOutput(packageName string) bool {
+	_, ok := f[packageName]
+	return !ok
+}
+
+func (f PackageFilter) Ignore(packageName string) {
+	f[packageName] = struct{}{}
 }
 
 func findCaller(f Filter) int {
-	// i starts 4 because 0: findCaller, 1: hooks, 2: proxy-funcs, 3: database/sql, and equals or greater than 4: user-funcs
+	// i starts 4. 0: findCaller, 1: hooks, 2: proxy-funcs, 3: database/sql, and equals or greater than 4: user-funcs
 	for i := 4; ; i++ {
-		_, file, _, ok := runtime.Caller(i)
+		pc, _, _, ok := runtime.Caller(i)
 		if !ok {
 			break
 		}
 
-		srcIndex := strings.LastIndex(file, "/src/")
-		if srcIndex < 0 {
-			return i
+		// http://stackoverflow.com/questions/25262754/how-to-get-name-of-current-package-in-go
+		parts := strings.Split(runtime.FuncForPC(pc).Name(), ".")
+		pl := len(parts)
+		packageName := ""
+		if parts[pl-2][0] == '(' {
+			packageName = strings.Join(parts[0:pl-2], ".")
+		} else {
+			packageName = strings.Join(parts[0:pl-1], ".")
 		}
-		if f.DoOutput(file[srcIndex+5:]) {
+
+		if f.DoOutput(packageName) {
 			return i
 		}
 	}
@@ -63,9 +64,17 @@
 }
 
 // NewTraceProxy generates a proxy that logs queries.
-func NewTraceProxy(d driver.Driver, o Outputter, f Filter) *Proxy {
+func NewTraceProxy(d driver.Driver, o Outputter) *Proxy {
+	return NewTraceProxyWithFilter(d, o, nil)
+}
+
+// NewTraceProxyWithFilter generates a proxy that logs queries.
+func NewTraceProxyWithFilter(d driver.Driver, o Outputter, f Filter) *Proxy {
 	if f == nil {
-		f = defaultFilter{}
+		f = PackageFilter{
+			"database/sql":                    struct{}{},
+			"github.com/shogo82148/txmanager": struct{}{},
+		}
 	}
 
 	return &Proxy{
